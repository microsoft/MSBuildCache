--- conflicted
+++ resolved
@@ -47,11 +47,7 @@
     <PackageVersion Include="System.Threading.Tasks.Dataflow" Version="7.0.0" />
   </ItemGroup>
   <ItemGroup>
-<<<<<<< HEAD
-    <GlobalPackageReference Include="Microsoft.SourceLink.GitHub" Version="1.1.1" />
     <GlobalPackageReference Include="Microsoft.VisualStudioEng.MicroBuild.Core" Version="1.0.0" />
-=======
->>>>>>> 04c403ea
     <GlobalPackageReference Include="Nerdbank.GitVersioning" Version="3.5.113" />
   </ItemGroup>
 </Project>