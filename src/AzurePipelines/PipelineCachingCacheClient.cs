--- conflicted
+++ resolved
@@ -268,7 +268,6 @@
                     }
                     items.Sort((i1, i2) => StringComparer.Ordinal.Compare(i1.Path, i2.Path));
 
-<<<<<<< HEAD
                     manifest = new Manifest(items);
                 }
 
@@ -298,19 +297,6 @@
                 var pageRoots = new List<DedupNode>();
                 // upload the files in batches of DedupNode.MaxDirectChildrenPerNode == 512
                 foreach (List<DedupIdentifier> hashPage in hashesToupload.GetPages(DedupNode.MaxDirectChildrenPerNode))
-=======
-                List<ContentHashWithPath> tempFiles = tempFilesPerHash
-                    .Select(kvp => new ContentHashWithPath(kvp.Key, kvp.Value))
-                    .ToList();
-
-                Dictionary<string, PlaceFileResult> placeResults = await TryPlaceFilesFromCacheAsync(
-                    context,
-                    tempFiles,
-                    realizationModeOverride: FileRealizationMode.Any, // hard links are fine for these
-                    cancellationToken);
-
-                foreach (PlaceFileResult placeResult in placeResults.Values)
->>>>>>> df7dd67c
                 {
                     // we'll need to materialize to upload because the cache won't give us its path to the content
                     Dictionary<ContentHash, string> tempFilesPerHash = hashPage.ToDictionary(
@@ -324,11 +310,15 @@
 
                     // munge to a different format
                     List<ContentHashWithPath> tempFiles = tempFilesPerHash
-                        .Select(kvp => new ContentHashWithPath(kvp.Key, new AbsolutePath(kvp.Value)))
+                        .Select(kvp => new ContentHashWithPath(kvp.Key, kvp.Value))
                         .ToList();
 
                     // materialize the files
-                    Dictionary<string, PlaceFileResult> placeResults = await TryPlaceFilesFromCacheAsync(context, tempFiles, cancellationToken);
+                    Dictionary<string, PlaceFileResult> placeResults = await TryPlaceFilesFromCacheAsync(
+                        context,
+                        tempFiles,
+                        realizationModeOverride: FileRealizationMode.Any, // hard links are fine for these
+                        cancellationToken);
                     foreach (KeyValuePair<string, PlaceFileResult> placeResult in placeResults)
                     {
                         // Everything should already be in the L1
@@ -359,12 +349,11 @@
                     // create the root node and upload
                     var pageRootNode = new DedupNode(files);
                     await uploadSession.UploadAsync(pageRootNode, paths, cancellationToken);
-                }
-
+                    // extras.Add(ConvertAbsolutePathToUriPath(output.Key), new FileInfo(tempFilesPerHash[output.Value]));
+                }
 
                 while (pageRoots.Count > 1)
                 {
-<<<<<<< HEAD
                     var newPageRoots = new List<DedupNode>();
                     foreach (List<DedupNode> page in pageRoots.GetPages(DedupNode.MaxDirectChildrenPerNode))
                     {
@@ -372,9 +361,6 @@
                         newPageRoots.Add(pageRootNode);
                     }
                     pageRoots = newPageRoots;
-=======
-                    extras.Add(ConvertAbsolutePathToUriPath(output.Key), new FileInfo(tempFilesPerHash[output.Value]));
->>>>>>> df7dd67c
                 }
 
                 DedupNode root = pageRoots.Single();
