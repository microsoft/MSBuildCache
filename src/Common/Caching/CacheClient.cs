﻿// Copyright (c) Microsoft. All rights reserved.
// Licensed under the MIT license. See LICENSE file in the project root for full license information.

using System;
using System.Collections.Concurrent;
using System.Collections.Generic;
using System.IO;
using System.Text.Json;
using System.Text.Json.Serialization.Metadata;
using System.Threading;
using System.Threading.Tasks;
using BuildXL.Cache.ContentStore.Hashing;
using BuildXL.Cache.ContentStore.Interfaces.FileSystem;
using BuildXL.Cache.ContentStore.Interfaces.Results;
using BuildXL.Cache.ContentStore.Interfaces.Sessions;
using BuildXL.Cache.ContentStore.Interfaces.Tracing;
using BuildXL.Cache.ContentStore.Interfaces.Utils;
using BuildXL.Cache.ContentStore.Logging;
using BuildXL.Cache.ContentStore.Tracing;
using BuildXL.Cache.ContentStore.UtilitiesCore;
using BuildXL.Cache.MemoizationStore.Interfaces.Caches;
using BuildXL.Cache.MemoizationStore.Interfaces.Sessions;
using Microsoft.CopyOnWrite;
using Microsoft.MSBuildCache.Fingerprinting;
using Microsoft.MSBuildCache.Hashing;
using Fingerprint = Microsoft.MSBuildCache.Fingerprinting.Fingerprint;
using WeakFingerprint = BuildXL.Cache.MemoizationStore.Interfaces.Sessions.Fingerprint;

namespace Microsoft.MSBuildCache.Caching;

public abstract class CacheClient : ICacheClient
{
    private static readonly byte[] EmptySelectorOutput = new byte[1];
    private readonly OutputHasher _outputHasher;
    private readonly ConcurrentDictionary<NodeContext, Task> _publishingTasks = new();
    private readonly ConcurrentDictionary<NodeContext, Task> _materializationTasks = new();
    private readonly ConcurrentDictionary<string, bool> _directoryCreationCache = new();
    private readonly ConcurrentDictionary<string, Lazy<Task<string>>> _placeFromPackageCache = new(StringComparer.OrdinalIgnoreCase);
    private readonly ICopyOnWriteFilesystem _copyOnWriteFilesystem = CopyOnWriteFilesystemFactory.GetInstance();
    private readonly IContentHasher _hasher;
    private readonly IFingerprintFactory _fingerprintFactory;
    private readonly bool _enableAsyncMaterialization;
    private readonly ICache _localCache;
    private readonly string _nugetPackageRoot;
    private readonly bool _canCloneInNugetCachePath;

    protected CacheClient(
        Context rootContext,
        IFingerprintFactory fingerprintFactory,
        IContentHasher hasher,
        string repoRoot,
        string nugetPackageRoot,
        Func<string, FileRealizationMode> getFileRealizationMode,
        ICache localCache,
        IContentSession localCas,
        int maxConcurrentCacheContentOperations,
        bool enableAsyncPublishing,
        bool enableAsyncMaterialization)
    {
        RootContext = rootContext;
        _fingerprintFactory = fingerprintFactory;
        _hasher = hasher;
        EmptySelector = new(hasher.Info.EmptyHash, EmptySelectorOutput);
        RepoRoot = repoRoot;
        _nugetPackageRoot = nugetPackageRoot;
        _localCache = localCache;
        LocalCacheSession = localCas;
        EnableAsyncPublishing = enableAsyncPublishing;
        _enableAsyncMaterialization = enableAsyncMaterialization;
        GetFileRealizationMode = getFileRealizationMode;

        PutOrPlaceFileGate = new SemaphoreSlim(maxConcurrentCacheContentOperations);

        // When async publishing, we actually need to capture the contents of the files into the L1 to avoid
        // access contention with ongoing build operations.
        if (EnableAsyncPublishing)
        {
            _outputHasher = new OutputHasher((path, ct) => PutOrPlaceFileGate.GatedOperationAsync(async (_, _) =>
            {
                var result = await LocalCacheSession.PutFileAsync(RootContext, _hasher.Info.HashType, new AbsolutePath(path), GetFileRealizationMode(path), ct);
                result.ThrowIfFailure();
                PutLocalTaskCache.TryAdd(result.ContentHash, Task.FromResult(new PutFileOperation(result.ContentHash, result)));
                return result.ContentHash;
            }));
        }
        else
        {
            _outputHasher = new OutputHasher(_hasher);
        }

        _canCloneInNugetCachePath = _copyOnWriteFilesystem.CopyOnWriteLinkSupportedInDirectoryTree(_nugetPackageRoot);
    }

    protected Tracer Tracer { get; } = new Tracer(nameof(CacheClient));

    protected Context RootContext { get; }

    protected string RepoRoot { get; }

    protected Selector EmptySelector { get; }

    protected IContentSession LocalCacheSession { get; }

    protected bool EnableAsyncPublishing { get; }

    protected SemaphoreSlim PutOrPlaceFileGate { get; }

    protected ConcurrentDictionary<ContentHash, Task<PutFileOperation>> PutLocalTaskCache { get; } = new();

    protected Func<string, FileRealizationMode> GetFileRealizationMode { get; }

    /* abstract methods for subclasses to implement */
    protected abstract Task<OpenStreamResult> OpenStreamAsync(Context context, ContentHash contentHash, CancellationToken cancellationToken);

    protected abstract Task AddNodeAsync(
        Context context,
        StrongFingerprint fingerprint,
        IReadOnlyDictionary<string, ContentHash> outputs,
        (ContentHash hash, byte[] bytes) nodeBuildResultBytes,
        (ContentHash hash, byte[] bytes)? pathSetBytes,
        CancellationToken cancellationToken);

    protected abstract IAsyncEnumerable<Selector> GetSelectors(
        Context context,
        WeakFingerprint fingerprint,
        CancellationToken cancellationToken);

    protected abstract Task<ICacheEntry?> GetCacheEntryAsync(
        Context context,
        StrongFingerprint cacheStrongFingerprint,
        CancellationToken cancellationToken);

    protected interface ICacheEntry : IDisposable
    {
        Task<Stream?> GetNodeBuildResultAsync(Context context, CancellationToken cancellationToken);
        Task PlaceFilesAsync(Context context, IReadOnlyDictionary<string, ContentHash> files, CancellationToken cancellationToken);
    }

    protected async Task ShutdownCacheAsync(ICache cache)
    {
        GetStatsResult stats = await cache.GetStatsAsync(RootContext);
        if (stats.Succeeded)
        {
            foreach (KeyValuePair<string, long> stat in stats.CounterSet.ToDictionaryIntegral())
            {
                RootContext.Logger.Debug($"{cache.GetType().Name} {stat.Key}={stat.Value}");
            }
        }

        (await cache.ShutdownAsync(RootContext)).ThrowIfFailure();
        cache.Dispose();
    }

    public virtual async ValueTask DisposeAsync()
    {
        GC.SuppressFinalize(this);

        LocalCacheSession.Dispose();
        await ShutdownCacheAsync(_localCache);

        if (_outputHasher != null)
        {
            await _outputHasher.DisposeAsync();
        }

        _hasher.Dispose();

<<<<<<< HEAD
        // HACK
=======
        // The logger does not properly dispose of its ILog instances, so we have to get them and dipose them ourselves.
>>>>>>> 0e064f8f
        foreach (ILog log in ((Logger)RootContext.Logger).GetLog<ILog>())
        {
            log.Dispose();
        }

        RootContext.Logger.Dispose();
    }

    public async Task ShutdownAsync(CancellationToken cancellationToken)
    {
        List<Exception> exceptions = new(0);
        await DrainTasksAsync(_publishingTasks, "publishing");
        await DrainTasksAsync(_materializationTasks, "materialization");

        if (exceptions.Count > 0)
        {
            throw new AggregateException(exceptions);
        }

        async Task DrainTasksAsync(ConcurrentDictionary<NodeContext, Task> tasks, string name)
        {
            RootContext.Logger.Debug($"Draining {tasks.Count} {name} tasks");
            foreach (KeyValuePair<NodeContext, Task> pair in tasks)
            {
                try
                {
                    await pair.Value;
                }
                catch (Exception ex)
                {
                    exceptions.Add(ex);
                }
            }
        }
    }

    protected void CreateParentDirectory(string filePath)
    {
        string? parentDirectory = Path.GetDirectoryName(filePath);
        if (parentDirectory is not null)
        {
            _directoryCreationCache.GetOrAdd(
                parentDirectory,
                dir =>
                {
                    Directory.CreateDirectory(dir);
                    return true;
                });
        }
    }

    private async Task<IReadOnlyDictionary<string, ContentHash>> AddContentAsync(IReadOnlyCollection<string> paths, CancellationToken cancellationToken)
    {
        ConcurrentDictionary<string, ContentHash> outputs = new(StringComparer.OrdinalIgnoreCase);
        var outputProcessingTasks = new Task[paths.Count];
        int i = 0;
        foreach (string path in paths)
        {
            outputProcessingTasks[i++] = Task.Run(
                async () =>
                {
                    outputs.TryAdd(path, await _outputHasher!.ComputeHashAsync(path, cancellationToken));
                },
                cancellationToken);
        }

        await Task.WhenAll(outputProcessingTasks);

        return outputs;
    }

    public async Task<NodeBuildResult> AddNodeAsync(
        NodeContext nodeContext,
        PathSet? pathSet,
        IReadOnlyCollection<string> outputPaths,
        Func<IReadOnlyDictionary<string, ContentHash>, NodeBuildResult> nodeBuildResultBuilder,
        CancellationToken cancellationToken)
    {
        // Even when publishing async, we still need to capture the outputs synchronously - before they are overwritten
        IReadOnlyDictionary<string, ContentHash> hashedOutputs = await AddContentAsync(outputPaths, cancellationToken);
        NodeBuildResult nodeBuildResult = nodeBuildResultBuilder(hashedOutputs);

        Func<CancellationToken, Task> addNodeAsync = (ct) => AddNodeInternalAsync(nodeContext, pathSet, nodeBuildResult, ct);
        if (EnableAsyncPublishing)
        {
            _publishingTasks.TryAdd(
                nodeContext,
                // Avoid using a cancellation token since MSBuild will cancel it when it thinks the build is finished and we await these tasks at that point.
                // Note that this means that we effectively cannot cancel this operation once started and the user will have to wait.
                Task.Run(
                    async () =>
                    {
                        await addNodeAsync(CancellationToken.None);
                        _publishingTasks.TryRemove(nodeContext, out _);
                    },
                    CancellationToken.None));
        }
        else
        {
            await addNodeAsync(cancellationToken);
        }

        return nodeBuildResult;
    }

    public async Task AddNodeInternalAsync(
        NodeContext nodeContext,
        PathSet? pathSet,
        NodeBuildResult nodeBuildResult,
        CancellationToken cancellationToken)
    {
        Context context = new(RootContext);

        // compute the metadata content.
        byte[] nodeBuildResultBytes = await SerializeAsync(nodeBuildResult, SourceGenerationContext.Default.NodeBuildResult, cancellationToken);
        ContentHash nodeBuildResultHash = _hasher.GetContentHash(nodeBuildResultBytes)!;

        Tracer.Debug(context, $"Computed node metadata {nodeBuildResultHash.ToShortString()} to the cache for {nodeContext.Id}");

        Selector selector;
        (ContentHash, byte[])? pathSetBytes;
        if (pathSet != null)
        {
            // Add the PathSet to the ContentStore
            byte[] pathSetByteArray = await SerializeAsync(pathSet, SourceGenerationContext.Default.PathSet, cancellationToken);
            ContentHash pathSetBytesHash = _hasher.GetContentHash(pathSetByteArray)!;

            Tracer.Debug(context, $"Computed PathSet {pathSetBytesHash.ToShortString()} to the cache for {nodeContext.Id}");

            Fingerprint? strongFingerprint = await _fingerprintFactory.GetStrongFingerprintAsync(pathSet);
            selector = strongFingerprint is null
                ? EmptySelector
                : new Selector(pathSetBytesHash, strongFingerprint.Hash);

            pathSetBytes = (pathSetBytesHash, pathSetByteArray);
        }
        else
        {
            // If the PathSet is null that means all observed inputs were predicted or not hash-impacting.
            // This means the weak fingerprint is sufficient as a cache key and we can use the empty selector.
            Tracer.Debug(context, $"PathSet was null. Using empty selector for {nodeContext.Id}");
            selector = EmptySelector;
            pathSetBytes = null;
        }

        Dictionary<string, ContentHash> outputsToCache = new(nodeBuildResult.Outputs.Count - nodeBuildResult.PackageFilesToCopy.Count);
        foreach (KeyValuePair<string, ContentHash> kvp in nodeBuildResult.Outputs)
        {
            // Avoid adding package file copies to the cache.
            // TODO: This is too late for the local cache in the async publishing case as outputs are ingested into the local cache as part of hashing.
            if (!nodeBuildResult.PackageFilesToCopy.ContainsKey(kvp.Key))
            {
                outputsToCache.Add(Path.Combine(RepoRoot, kvp.Key), kvp.Value);
            }
        }

        Fingerprint? weakFingerprint = await _fingerprintFactory.GetWeakFingerprintAsync(nodeContext);
        if (weakFingerprint is null)
        {
            throw new CacheException($"Weak fingerprint is null for {nodeContext.Id}");
        }

        WeakFingerprint cacheWeakFingerprint = new(weakFingerprint.Hash);

        StrongFingerprint cacheStrongFingerprint = new(cacheWeakFingerprint, selector);

        Tracer.Debug(context, $"StrongFingerprint is {cacheStrongFingerprint} for {nodeContext.Id}");

        await AddNodeAsync(
            context,
            cacheStrongFingerprint,
            outputsToCache,
            (nodeBuildResultHash, nodeBuildResultBytes),
            pathSetBytes,
            cancellationToken);
    }

    public async Task<(PathSet?, NodeBuildResult?)> GetNodeAsync(
        NodeContext nodeContext,
        CancellationToken cancellationToken)
    {
        (PathSet? PathSet, NodeBuildResult? NodeBuildResult) result = await GetNodeInternalAsync(nodeContext, cancellationToken);

        // On cache miss ensure all dependencies are materialized before returning to MSBuild so that MSBuild's execution will actually work.
        if (_enableAsyncMaterialization && result.NodeBuildResult == null)
        {
            foreach (NodeContext dependency in nodeContext.Dependencies)
            {
                if (_materializationTasks.TryGetValue(dependency, out Task? dependencyMaterializationTask))
                {
                    await dependencyMaterializationTask;
                }
            }
        }

        return result;
    }

    public async Task<(PathSet?, NodeBuildResult?)> GetNodeInternalAsync(
        NodeContext nodeContext,
        CancellationToken cancellationToken)
    {
        Context context = new(RootContext);

        Tracer.Debug(context, $"{nameof(GetNodeAsync)}: {nodeContext.Id}");

        Fingerprint? weakFingerprint = await _fingerprintFactory.GetWeakFingerprintAsync(nodeContext);
        if (weakFingerprint == null)
        {
            Tracer.Debug(context, $"Weak fingerprint is null for {nodeContext.Id}");
            return (null, null);
        }

        WeakFingerprint cacheWeakFingerprint = new(weakFingerprint.Hash);

        (Selector? selector, PathSet? pathSet) = await GetMatchingSelectorAsync(context, cacheWeakFingerprint, cancellationToken);
        if (!selector.HasValue)
        {
            // GetMatchingSelectorAsync logs sufficiently
            return (null, null);
        }

        StrongFingerprint cacheStrongFingerprint = new(cacheWeakFingerprint, selector.Value);

        ICacheEntry? cacheEntry = await GetCacheEntryAsync(context, cacheStrongFingerprint, cancellationToken);
        if (cacheEntry is null)
        {
            Tracer.Debug(context, $"{nameof(GetCacheEntryAsync)} did not find an entry for {cacheStrongFingerprint}.");
            return (null, null);
        }

        using Stream? nodeBuildResultStream = await cacheEntry.GetNodeBuildResultAsync(context, cancellationToken);
        if (nodeBuildResultStream is null)
        {
            Tracer.Debug(context, $"Failed to fetch NodeBuildResult for {cacheStrongFingerprint}");
            return (null, null);
        }

        // The first file is special: it is a serialized NodeBuildResult file.
        NodeBuildResult? nodeBuildResult = await DeserializeAsync(context, nodeBuildResultStream, SourceGenerationContext.Default.NodeBuildResult, cancellationToken);
        if (nodeBuildResult is null)
        {
            Tracer.Debug(context, $"Failed to deserialize NodeBuildResult for {cacheStrongFingerprint}");
            return (null, null);
        }

        async Task CopyPackageContentToDestinationAsync(string sourceAbsolutePath, string destinationAbsolutePath)
        {
            // CloneFile throws when there are concurrent copies to the same destination.
            // We also use a cache to avoid copying the same file multiple times.

            string firstSourceAbsolutePath = await _placeFromPackageCache.GetOrAdd(
                destinationAbsolutePath,
                new Lazy<Task<string>>(
                    () => Task.Run(() =>
                    {
                        CreateParentDirectory(destinationAbsolutePath);

                        Tracer.Debug(context, $"Copying package file: {sourceAbsolutePath} => {destinationAbsolutePath}");
                        if (_canCloneInNugetCachePath && _copyOnWriteFilesystem.CopyOnWriteLinkSupportedBetweenPaths(sourceAbsolutePath, destinationAbsolutePath, pathsAreFullyResolved: true))
                        {
                            _copyOnWriteFilesystem.CloneFile(sourceAbsolutePath, destinationAbsolutePath, CloneFlags.PathIsFullyResolved);
                        }
                        else
                        {
                            File.Copy(sourceAbsolutePath, destinationAbsolutePath, overwrite: true);
                        }

                        return sourceAbsolutePath;
                    }))).Value;

            if (!firstSourceAbsolutePath.Equals(sourceAbsolutePath, StringComparison.OrdinalIgnoreCase))
            {
                Tracer.Warning(context, $"Package content `{sourceAbsolutePath}` was not copied to `{destinationAbsolutePath}` because package content `{firstSourceAbsolutePath}` already was.");
            }
        };

        async Task PlaceFilesAsync(CancellationToken ct)
        {
            List<Task> tasks = new(nodeBuildResult.PackageFilesToCopy.Count + 1);

            Dictionary<string, ContentHash> outputsToPlace = new(nodeBuildResult.Outputs.Count - nodeBuildResult.PackageFilesToCopy.Count);
            foreach (KeyValuePair<string, ContentHash> kvp in nodeBuildResult.Outputs)
            {
                string destinationAbsolutePath = Path.Combine(RepoRoot, kvp.Key);
                if (nodeBuildResult.PackageFilesToCopy.TryGetValue(kvp.Key, out string? packageFile))
                {
                    string sourceAbsolutePath = Path.Combine(_nugetPackageRoot, packageFile);
                    tasks.Add(Task.Run(() => CopyPackageContentToDestinationAsync(sourceAbsolutePath, destinationAbsolutePath), ct));
                }
                else
                {
                    outputsToPlace.Add(destinationAbsolutePath, kvp.Value);
                }
            }

            Task placeFilesTask = cacheEntry.PlaceFilesAsync(context, outputsToPlace, ct);
            tasks.Add(placeFilesTask);

            await Task.WhenAll(tasks);
        };

        if (_enableAsyncMaterialization)
        {
            _materializationTasks.TryAdd(
                nodeContext,
                // Avoid using a cancellation token since MSBuild will cancel it when it thinks the build is finished and we await these tasks at that point.
                // Note that this means that we effectively cannot cancel this operation once started and the user will have to wait.
                Task.Run(
                    async () =>
                    {
                        await PlaceFilesAsync(CancellationToken.None);
                        _materializationTasks.TryRemove(nodeContext, out _);
                    },
                    CancellationToken.None));
        }
        else
        {
            await PlaceFilesAsync(cancellationToken);
        }

        return (pathSet, nodeBuildResult);
    }

    private async Task<(Selector? Selector, PathSet? PathSet)> GetMatchingSelectorAsync(
        Context context,
        WeakFingerprint weakFingerprint,
        CancellationToken cancellationToken)
    {
        context = new(context);

        await foreach (Selector selector in GetSelectors(context, weakFingerprint, cancellationToken))
        {
            if (selector == EmptySelector)
            {
                // Special-case for the empty selector, which always matches.
                Tracer.Debug(context, $"Matched empty selector for weak fingerprint {weakFingerprint}");
                return (selector, null);
            }

            ContentHash pathSetHash = selector.ContentHash;
            byte[]? selectorStrongFingerprint = selector.Output;

            PathSet? pathSet = await FetchAndDeserializeFromCacheAsync(context, pathSetHash, SourceGenerationContext.Default.PathSet, cancellationToken);

            if (pathSet is null)
            {
                Tracer.Debug(context, $"Skipping selector. Failed to fetch PathSet with content hash {pathSetHash} for weak fingerprint {weakFingerprint}");
                continue;
            }

            // Create a strong fingerprint from the PathSet and see if it matches the selector's strong fingerprint.
            Fingerprint? possibleStrongFingerprint = await _fingerprintFactory.GetStrongFingerprintAsync(pathSet);
            if (possibleStrongFingerprint != null && ByteArrayComparer.ArraysEqual(possibleStrongFingerprint.Hash, selectorStrongFingerprint))
            {
                Tracer.Debug(context, $"Matched matching selector with PathSet hash {pathSetHash} for weak fingerprint {weakFingerprint}");
                return (selector, pathSet);
            }
        }

        Tracer.Debug(context, $"No matching selectors for weak fingerprint {weakFingerprint}");
        return (null, null);
    }

    private static async Task<byte[]> SerializeAsync<T>(T data, JsonTypeInfo<T> typeInfo, CancellationToken cancellationToken)
        where T : class
    {
        using (var memoryStream = new MemoryStream())
        {
            await JsonSerializer.SerializeAsync(memoryStream, data, typeInfo, cancellationToken);
            return memoryStream.ToArray();
        }
    }

    private async Task<T?> DeserializeAsync<T>(Context context, Stream stream, JsonTypeInfo<T> typeInfo, CancellationToken cancellationToken)
        where T : class
    {
        T? data = await stream.DeserializeAsync(typeInfo, cancellationToken);
        if (data is null)
        {
            Tracer.Debug(context, $"Content deserialized as null");
        }

        return data;
    }

    protected async Task<T?> FetchAndDeserializeFromCacheAsync<T>(Context context, ContentHash contentHash, JsonTypeInfo<T> typeInfo, CancellationToken cancellationToken)
    where T : class
    {
        context = new(context);

        OpenStreamResult streamResult = await OpenStreamAsync(context, contentHash, cancellationToken);
        if (!streamResult.Succeeded)
        {
            Tracer.Debug(context, $"{nameof(OpenStreamAsync)} failed for content {contentHash.ToShortHash()}: {streamResult}");
            return null;
        }

        using (streamResult.Stream)
        {
            return await DeserializeAsync(context, streamResult.Stream!, typeInfo, cancellationToken);
        }
    }

    protected readonly record struct PutFileOperation(ContentHash Hash, ResultBase Result);
}<|MERGE_RESOLUTION|>--- conflicted
+++ resolved
@@ -165,11 +165,7 @@
 
         _hasher.Dispose();
 
-<<<<<<< HEAD
-        // HACK
-=======
         // The logger does not properly dispose of its ILog instances, so we have to get them and dipose them ourselves.
->>>>>>> 0e064f8f
         foreach (ILog log in ((Logger)RootContext.Logger).GetLog<ILog>())
         {
             log.Dispose();
