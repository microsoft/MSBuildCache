
using System;
using System.Diagnostics;
using System.IO;
using System.Text;
using System.Threading;
using System.Threading.Tasks;
using Microsoft.Build.Experimental.ProjectCache;

namespace Microsoft.MSBuildCache.SourceControl;

public static class Git
{
<<<<<<< HEAD
#if NETFRAMEWORK
    private static readonly object InputEncodingLock = new object();
#endif

#if NET
=======
>>>>>>> 0e064f8f
    // UTF8 - NO BOM
    private static readonly Encoding InputEncoding = new UTF8Encoding(encoderShouldEmitUTF8Identifier: false);
#endif

    public static async Task<string> BranchNameAsync(PluginLoggerBase logger, string repoRoot)
    {
        string branchName = await RunAsync(logger, repoRoot, "rev-parse --abbrev-ref HEAD",
            (_, stdout) => stdout.ReadToEndAsync(),
            (exitCode, result) => result,
            CancellationToken.None);
        return branchName.Trim();
    }

    public static async Task<T> RunAsync<T>(
        PluginLoggerBase logger,
        string workingDir, string args,
        Func<StreamWriter, StreamReader, Task<T>> onRunning,
        Func<int, T, T> onExit,
        CancellationToken cancellationToken)
    {
        using Process process = new();
        process.StartInfo.FileName = "git"; // Git is expected to be on the PATH
        process.StartInfo.Arguments = args;
        process.StartInfo.UseShellExecute = false;
        process.StartInfo.CreateNoWindow = true;
        process.StartInfo.EnvironmentVariables["GIT_FLUSH"] = "1"; // https://git-scm.com/docs/git#git-codeGITFLUSHcode
        process.StartInfo.WorkingDirectory = workingDir;
        process.StartInfo.RedirectStandardInput = true;
        process.StartInfo.RedirectStandardOutput = true;
        process.StartInfo.RedirectStandardError = true;
        process.StartInfo.StandardOutputEncoding = Encoding.UTF8;
#if !NETFRAMEWORK
        process.StartInfo.StandardInputEncoding = InputEncoding;
#endif

        Stopwatch sw = Stopwatch.StartNew();

<<<<<<< HEAD
#if NETFRAMEWORK
        // In .NET Framework the StandardInputEncoding is always Console.InputEncoding and determines at process start time.
        // Because we need to redirect StandardInputEncoding, temporarily set Console.InputEncoding to what we need until the
        // process is started. Use a lock to avoid collisions.
        lock (InputEncodingLock)
        {
            Encoding originalConsoleInputEncoding = Console.InputEncoding;
            try
            {
                //Console.InputEncoding = InputEncoding;

                process.Start();
            }
            finally
            {
                //Console.InputEncoding = originalConsoleInputEncoding;
            }
        }
#else
        process.StartInfo.StandardInputEncoding = InputEncoding;

=======
>>>>>>> 0e064f8f
        process.Start();

        static void KillProcess(Process process)
        {
            try
            {
                if (!process.HasExited)
                {
                    process.Kill();
                }
            }
            catch
            {
                // Swallow. This is best-effort
            }
        }

        using (cancellationToken.Register(() => KillProcess(process)))
        {
#if NETFRAMEWORK
            // In .NET Framework the StandardInputEncoding cannot be set and is always Console.InputEncoding.
            // To work around, wrap the underlying stream in a writer with the correct encoding.
            using (StreamWriter stdin = new StreamWriter(process.StandardInput.BaseStream, InputEncoding, 4096))
#else
            using (StreamWriter stdin = process.StandardInput)
#endif
            using (StreamReader stdout = process.StandardOutput)
            using (StreamReader stderr = process.StandardError)
            {
                stdin.AutoFlush = true;

                Task<T> resultTask = Task.Run(async () =>
                {
                    try
                    {
                        return await onRunning(stdin, stdout);
                    }
                    finally
                    {
                        stdin.Close();
                    }
                });
                Task<string> errorTask = Task.Run(() => stderr.ReadToEndAsync());

#if NETFRAMEWORK
                process.WaitForExit();
#else
                await process.WaitForExitAsync(cancellationToken);
#endif

                if (process.ExitCode == 0)
                {
                    logger.LogMessage($"git.exe {args} (@{process.StartInfo.WorkingDirectory}) took {sw.ElapsedMilliseconds} msec and returned {process.ExitCode}.");
                }
                else
                {
                    logger.LogMessage($"git.exe {args} (@{process.StartInfo.WorkingDirectory}) took {sw.ElapsedMilliseconds} msec and returned {process.ExitCode}. Stderr: {await errorTask}");
                }

                return onExit(process.ExitCode, await resultTask);
            }
        };
    }
}<|MERGE_RESOLUTION|>--- conflicted
+++ resolved
@@ -11,17 +11,8 @@
 
 public static class Git
 {
-<<<<<<< HEAD
-#if NETFRAMEWORK
-    private static readonly object InputEncodingLock = new object();
-#endif
-
-#if NET
-=======
->>>>>>> 0e064f8f
     // UTF8 - NO BOM
     private static readonly Encoding InputEncoding = new UTF8Encoding(encoderShouldEmitUTF8Identifier: false);
-#endif
 
     public static async Task<string> BranchNameAsync(PluginLoggerBase logger, string repoRoot)
     {
@@ -56,30 +47,6 @@
 
         Stopwatch sw = Stopwatch.StartNew();
 
-<<<<<<< HEAD
-#if NETFRAMEWORK
-        // In .NET Framework the StandardInputEncoding is always Console.InputEncoding and determines at process start time.
-        // Because we need to redirect StandardInputEncoding, temporarily set Console.InputEncoding to what we need until the
-        // process is started. Use a lock to avoid collisions.
-        lock (InputEncodingLock)
-        {
-            Encoding originalConsoleInputEncoding = Console.InputEncoding;
-            try
-            {
-                //Console.InputEncoding = InputEncoding;
-
-                process.Start();
-            }
-            finally
-            {
-                //Console.InputEncoding = originalConsoleInputEncoding;
-            }
-        }
-#else
-        process.StartInfo.StandardInputEncoding = InputEncoding;
-
-=======
->>>>>>> 0e064f8f
         process.Start();
 
         static void KillProcess(Process process)
