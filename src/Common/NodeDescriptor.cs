﻿// Copyright (c) Microsoft. All rights reserved.
// Licensed under the MIT license. See LICENSE file in the project root for full license information.

using System;
using System.Collections.Generic;
using System.Diagnostics;

namespace Microsoft.MSBuildCache;

<<<<<<< HEAD
[DebuggerDisplay($"{{{nameof(DebuggerDisplay)}, nq}}")]
public readonly struct NodeDescriptor : IEquatable<NodeDescriptor>
=======
internal readonly struct NodeDescriptor : IEquatable<NodeDescriptor>
>>>>>>> 0e064f8f
{
    private readonly string _projectFullPath;

    private readonly SortedDictionary<string, string> _filteredGlobalProperties;

    public NodeDescriptor(string projectFullPath, SortedDictionary<string, string> filteredGlobalProperties)
    {
        _projectFullPath = projectFullPath;
        _filteredGlobalProperties = filteredGlobalProperties;
    }

    /// <summary>
    /// Sorted by StringComparison.OrdinalIgnoreCase.
    /// </summary>
    public IReadOnlyDictionary<string, string> FilteredGlobalProperties => _filteredGlobalProperties;

    private string DebuggerDisplay => $"{_projectFullPath} ({_filteredGlobalProperties.Count})";

    public bool Equals(NodeDescriptor other)
    {
        if (!_projectFullPath.Equals(other._projectFullPath, StringComparison.OrdinalIgnoreCase))
        {
            return false;
        }

        if (_filteredGlobalProperties.Count != other._filteredGlobalProperties.Count)
        {
            return false;
        }

        foreach (KeyValuePair<string, string> kvp in _filteredGlobalProperties)
        {
            if (!other._filteredGlobalProperties.TryGetValue(kvp.Key, out string? otherValue))
            {
                return false;
            }

            if (!kvp.Value.Equals(otherValue, StringComparison.OrdinalIgnoreCase))
            {
                return false;
            }
        }

        return true;
    }

    public override bool Equals(object? obj) => obj is NodeDescriptor key && Equals(key);

    public static bool operator ==(NodeDescriptor left, NodeDescriptor right) => left.Equals(right);

    public static bool operator !=(NodeDescriptor left, NodeDescriptor right) => !(left == right);

    public override int GetHashCode()
    {
        HashCode hashCode = new();
        hashCode.Add(_projectFullPath, StringComparer.OrdinalIgnoreCase);

        foreach (KeyValuePair<string, string> kvp in _filteredGlobalProperties)
        {
            hashCode.Add(kvp.Key, StringComparer.OrdinalIgnoreCase);
            hashCode.Add(kvp.Value, StringComparer.OrdinalIgnoreCase);
        }

        return hashCode.ToHashCode();
    }
}<|MERGE_RESOLUTION|>--- conflicted
+++ resolved
@@ -7,12 +7,8 @@
 
 namespace Microsoft.MSBuildCache;
 
-<<<<<<< HEAD
 [DebuggerDisplay($"{{{nameof(DebuggerDisplay)}, nq}}")]
-public readonly struct NodeDescriptor : IEquatable<NodeDescriptor>
-=======
 internal readonly struct NodeDescriptor : IEquatable<NodeDescriptor>
->>>>>>> 0e064f8f
 {
     private readonly string _projectFullPath;
 
